# Changelog
<!-- ⚠⚠ Please follow the format provided ⚠⚠ -->
<!-- Always use "1." at the start instead of "2. " or "X. " as GitHub will auto renumber everything. -->
<!-- Use the following format below -->
<!--  1. [Changed Area] Title of changes - @github username (Name)  -->
## Changes from 2020/10 to 2020/11

## Changes from 2020/09 to 2020/10

1. [General] Add CHANGELOG.md - @nathaninnes (Nathan Innes)
2. [ECAM] Improved Upper ECAM Visuals - @wpine215 (Iceman)
3. [TEXTURES] Changed roughness of glareshield - @Pleasure (Pleasure)
4. [CDU] Fixed several issues related to incorrect active waypoints - @lousybyte (lousybyte)
5. [CDU] Fixed a crash when trying to replace a waypoint in the flight plan - @lousybyte (lousybyte)
6. [EXTERIOR] Fixed issue in engine rotation animation that made it rotate too quickly - @lukecologne (lukecologne)
7. [PFD] Remove code related to unrelevant aircraft - @1Revenger1 (Avery Black)
8. [ECAM] Lower ECAM DOOR Page Colour Fix - @nathaninnes (Nathan Innes)
9. [ND] Add DME distances, VOR/ADF needles and functioning ADF2 - @blitzcaster (bltzcstr)
10. [OVHD] Fixed Battery Indicator Colour - @nathaninnes (Nathan Innes)
<<<<<<< HEAD
1. [CDU] Revised INIT A Page - @lucky38i (Lucky38i)
1. [CDU] Revised INIT B Page - @lucky38i (lucky38i)
=======
11. [MISC] Removed Fuel Patch from MSFS Update 1.8.3 - @nathaninnes (Nathan Innes)
>>>>>>> 09f2df57
<|MERGE_RESOLUTION|>--- conflicted
+++ resolved
@@ -17,9 +17,6 @@
 8. [ECAM] Lower ECAM DOOR Page Colour Fix - @nathaninnes (Nathan Innes)
 9. [ND] Add DME distances, VOR/ADF needles and functioning ADF2 - @blitzcaster (bltzcstr)
 10. [OVHD] Fixed Battery Indicator Colour - @nathaninnes (Nathan Innes)
-<<<<<<< HEAD
+11. [MISC] Removed Fuel Patch from MSFS Update 1.8.3 - @nathaninnes (Nathan Innes)
 1. [CDU] Revised INIT A Page - @lucky38i (Lucky38i)
-1. [CDU] Revised INIT B Page - @lucky38i (lucky38i)
-=======
-11. [MISC] Removed Fuel Patch from MSFS Update 1.8.3 - @nathaninnes (Nathan Innes)
->>>>>>> 09f2df57
+1. [CDU] Revised INIT B Page - @lucky38i (lucky38i)