--- conflicted
+++ resolved
@@ -14,9 +14,6 @@
 7. [PFD] Remove code related to unrelevant aircraft - @1Revenger1 (Avery Black)
 8. [ECAM] Lower ECAM DOOR Page Colour Fix - @nathaninnes (Nathan Innes)
 9. [ND] Add DME distances, VOR/ADF needles and functioning ADF2 - @blitzcaster (bltzcstr)
-<<<<<<< HEAD
-1. [ECAM] Added engine FADEC power supply logic - @tyler58546 (tyler58546)
-=======
 10. [OVHD] Fixed Battery Indicator Colour - @nathaninnes (Nathan Innes)
 1. [MISC] Removed Fuel Patch from MSFS Update 1.8.3 - @nathaninnes (Nathan Innes)
->>>>>>> 882498f4
+1. [ECAM] Added engine FADEC power supply logic - @tyler58546 (tyler58546)