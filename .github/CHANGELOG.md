--- conflicted
+++ resolved
@@ -7,9 +7,6 @@
 
 1. [General] Add CHANGELOG.md - @nathaninnes (Nathan Innes)
 2. [ECAM] Improved Upper ECAM Visuals - @wpine215 (Iceman)
-<<<<<<< HEAD
-1. [CDU] Added IRS Init page - @externoak (Externo)
-=======
 3. [TEXTURES] Changed roughness of glareshield - @Pleasure (Pleasure)
 4. [CDU] Fixed several issues related to incorrect active waypoints - @lousybyte (lousybyte)
 5. [CDU] Fixed a crash when trying to replace a waypoint in the flight plan - @lousybyte (lousybyte)
@@ -18,4 +15,4 @@
 8. [ECAM] Lower ECAM DOOR Page Colour Fix - @nathaninnes (Nathan Innes)
 9. [ND] Add DME distances, VOR/ADF needles and functioning ADF2 - @blitzcaster (bltzcstr)
 10. [OVHD] Fixed Battery Indicator Colour - @nathaninnes (Nathan Innes)
->>>>>>> 0cd6832c
+1. [CDU] Added IRS Init page - @externoak (Externo)
